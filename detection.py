from collections import Counter, OrderedDict
from typing import Union, Tuple, Optional, List, Any
from datetime import datetime as dt

from scipy.stats import mannwhitneyu, ks_2samp, chisquare
import numpy as np
import pandas as pd

from selection import TimeBasedSelector


class DistributionDrift:
    def __init__(self, significance: float = 0.05):
        """
        Class used for detecting data drift based on distribution evaluations
        :param significance: Statistical significance required in the different tests to flag drift
        """
        self._significance = significance

    def _compare_two_numerical_distributions(
        self,
        baseline: Union[list, np.ndarray, pd.Series],
        new: Union[list, np.ndarray, pd.Series],
        test: Optional[str] = "mw",
    ) -> bool:
        """
        Compares two numerical distributions based on the selected test
        """
        self._validate_test_name(test)
        test_dict = dict(mw=mannwhitneyu, ks=ks_2samp)
        statistic, p_value = test_dict[test](baseline, new, alternative="two-sided")
        return p_value < self._significance

    def _compare_two_categorical_distributions(
        self,
        baseline: Union[list, np.ndarray, pd.Series],
        new: Union[list, np.ndarray, pd.Series],
    ) -> bool:
        """
        Compares two categorical distributions based on the chi-squared test
        """
        baseline = [cat for cat in baseline if cat in new]
        new = [cat for cat in new if cat in baseline]
        base_freq, new_freq = self._create_frequency_arrays(baseline, new)
        statistic, p_value = chisquare(new_freq, base_freq)
        return p_value < self._significance

    @staticmethod
    def _validate_test_name(test: str):
        if test not in ["mw", "ks"]:
            raise ValueError("Not a valid test name")

    @staticmethod
    def _test_new_categories(
        baseline: Union[list, np.ndarray, pd.Series],
        new: Union[list, np.ndarray, pd.Series],
    ) -> list:
        return [cat for cat in new if cat not in baseline]

    @staticmethod
    def _test_deprecated_categories(
        baseline: Union[list, np.ndarray, pd.Series],
        new: Union[list, np.ndarray, pd.Series],
    ) -> list:
        return [cat for cat in baseline if cat not in new]

    def _create_frequency_arrays(
        self,
        baseline: Union[list, np.ndarray, pd.Series],
        new: Union[list, np.ndarray, pd.Series],
    ) -> Tuple[List[int], List[int]]:
        """
        This method creates frequency arrays from the original arrays, i.e. arrays with the frequency of each category.
        """

        base_cat_freq = OrderedDict(
            {key: freq for key, freq in Counter(baseline).items() if key in new}
        )
        new_cat_freq = OrderedDict(
            {key: Counter(new)[key] for key in base_cat_freq.keys()}
        )

        base_cat_freq, new_cat_freq = self._remove_missing_values(baseline, new, base_cat_freq, new_cat_freq)

        base_freq = list(base_cat_freq.values())
        new_freq = list(new_cat_freq.values())

        return base_freq, new_freq

    def detect_single_drift(
        self,
        baseline: Union[list, np.ndarray, pd.Series],
        new: Union[list, np.ndarray, pd.Series],
        numerical_test: Optional[str] = "mw",
        is_categorical: Optional[bool] = False,
    ) -> bool:
        """
        :param baseline: Baseline (old period / train set) vector
        :param new: Target (future period / test set) vector
        :param numerical_test: Which statistical test to use if the variable is numerical
        :param is_categorical: Whether the variable is categorical or not.
        :return: True if a drift was detected between baseline and new.
        """
        if is_categorical:
            return self._compare_two_categorical_distributions(baseline, new)
        return self._compare_two_numerical_distributions(
            baseline, new, test=numerical_test
        )

<<<<<<< HEAD
    def _remove_missing_values(
        self,
        baseline: Union[list, np.ndarray, pd.Series],
        new: Union[list, np.ndarray, pd.Series],
        base_cat_freq: OrderedDict,
        new_cat_freq: OrderedDict
    ) -> Tuple[OrderedDict, OrderedDict]:
        """
        This method gets the missing values frequencies from the original arrays and compares missing values frequencies
        :param baseline: Baseline (old period / train set) vector
        :param new: Target (future period / test set) vector
        :param base_cat_freq: Baseline vector value counts with missing values
        :param new_cat_freq: Target vector value counts with missing values
        """
        # Transform inputs into pandas series
        baseline = pd.Series(baseline)
        new = pd.Series(new)

        # Calculate proportions of missing values
        base_missing_prop = baseline.isna().mean()
        new_missing_prop = new.isna().mean()

        # Validate missing values proportions
        if base_missing_prop != 0 and new_missing_prop != 0 and \
                (new_missing_prop > base_missing_prop * (1 + self.significance) or
                 base_missing_prop > new_missing_prop * (1 + self.significance)):
            raise ValueError("Too many missing values")
        elif base_missing_prop == 0 and new_missing_prop > self.significance:
            raise ValueError("Too many missing values")
        elif new_missing_prop == 0 and base_missing_prop > self.significance:
            raise ValueError("Too many missing values")

        # Remove the missing values
        base_cat_freq = OrderedDict({key: value for key, value in base_cat_freq.items() if key})
        new_cat_freq = OrderedDict({key: value for key, value in new_cat_freq.items() if key})

        return base_cat_freq, new_cat_freq
=======
    def detect_drift(
        self,
        df: pd.DataFrame,
        feature_names: Union[Any, List[Any]],
        splitting_column_name: Any,
        time_cutoffs: List[dt],
        categorical_columns: Optional[List[str]] = None,
        numerical_test: Optional[str] = "mw",
    ):
        selector = TimeBasedSelector(time_cutoffs, feature_names, splitting_column_name)
        list_of_splits = selector.split_dataframe(df)
        for ix, split in enumerate(list_of_splits):
            for feature in feature_names:
                baseline, new = split[0][feature], split[1][feature]
                if self.detect_single_drift(
                    baseline,
                    new,
                    numerical_test,
                    is_categorical=(feature in categorical_columns),
                ):
                    print(
                        f"Drift detected in feature {feature} before and after {time_cutoffs[ix]}"
                    )
>>>>>>> 8c2e649d
<|MERGE_RESOLUTION|>--- conflicted
+++ resolved
@@ -107,7 +107,30 @@
             baseline, new, test=numerical_test
         )
 
-<<<<<<< HEAD
+    def detect_drift(
+        self,
+        df: pd.DataFrame,
+        feature_names: Union[Any, List[Any]],
+        splitting_column_name: Any,
+        time_cutoffs: List[dt],
+        categorical_columns: Optional[List[str]] = None,
+        numerical_test: Optional[str] = "mw",
+    ):
+        selector = TimeBasedSelector(time_cutoffs, feature_names, splitting_column_name)
+        list_of_splits = selector.split_dataframe(df)
+        for ix, split in enumerate(list_of_splits):
+            for feature in feature_names:
+                baseline, new = split[0][feature], split[1][feature]
+                if self.detect_single_drift(
+                    baseline,
+                    new,
+                    numerical_test,
+                    is_categorical=(feature in categorical_columns),
+                ):
+                    print(
+                        f"Drift detected in feature {feature} before and after {time_cutoffs[ix]}"
+                    )
+
     def _remove_missing_values(
         self,
         baseline: Union[list, np.ndarray, pd.Series],
@@ -132,41 +155,16 @@
 
         # Validate missing values proportions
         if base_missing_prop != 0 and new_missing_prop != 0 and \
-                (new_missing_prop > base_missing_prop * (1 + self.significance) or
-                 base_missing_prop > new_missing_prop * (1 + self.significance)):
+                (new_missing_prop > base_missing_prop * (1 + self._significance) or
+                 base_missing_prop > new_missing_prop * (1 + self._significance)):
             raise ValueError("Too many missing values")
-        elif base_missing_prop == 0 and new_missing_prop > self.significance:
+        elif base_missing_prop == 0 and new_missing_prop > self._significance:
             raise ValueError("Too many missing values")
-        elif new_missing_prop == 0 and base_missing_prop > self.significance:
+        elif new_missing_prop == 0 and base_missing_prop > self._significance:
             raise ValueError("Too many missing values")
 
         # Remove the missing values
         base_cat_freq = OrderedDict({key: value for key, value in base_cat_freq.items() if key})
         new_cat_freq = OrderedDict({key: value for key, value in new_cat_freq.items() if key})
 
-        return base_cat_freq, new_cat_freq
-=======
-    def detect_drift(
-        self,
-        df: pd.DataFrame,
-        feature_names: Union[Any, List[Any]],
-        splitting_column_name: Any,
-        time_cutoffs: List[dt],
-        categorical_columns: Optional[List[str]] = None,
-        numerical_test: Optional[str] = "mw",
-    ):
-        selector = TimeBasedSelector(time_cutoffs, feature_names, splitting_column_name)
-        list_of_splits = selector.split_dataframe(df)
-        for ix, split in enumerate(list_of_splits):
-            for feature in feature_names:
-                baseline, new = split[0][feature], split[1][feature]
-                if self.detect_single_drift(
-                    baseline,
-                    new,
-                    numerical_test,
-                    is_categorical=(feature in categorical_columns),
-                ):
-                    print(
-                        f"Drift detected in feature {feature} before and after {time_cutoffs[ix]}"
-                    )
->>>>>>> 8c2e649d
+        return base_cat_freq, new_cat_freq