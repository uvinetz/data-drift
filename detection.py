--- conflicted
+++ resolved
@@ -151,7 +151,10 @@
                     print(
                         f"Drift detected in feature {feature} before and after {time_cutoffs[ix]}"
                     )
-<<<<<<< HEAD
+                    self.drift_alerts.append(
+                        dict(feature=feature, time_cutoff=time_cutoffs[ix])
+                    )
+        self.drift_alerts_count = len(self.drift_alerts)
 
     def _check_missing_values_proportions(
         self,
@@ -177,10 +180,4 @@
              base_missing_prop > new_missing_prop * (1 + self._significance))) \
            or (base_missing_prop == 0 and new_missing_prop > self._significance) \
            or (new_missing_prop == 0 and base_missing_prop > self._significance):
-            print(f"Drift detected in missing values proportions")
-=======
-                    self.drift_alerts.append(
-                        dict(feature=feature, time_cutoff=time_cutoffs[ix])
-                    )
-        self.drift_alerts_count = len(self.drift_alerts)
->>>>>>> c49baab9
+            print(f"Drift detected in missing values proportions")